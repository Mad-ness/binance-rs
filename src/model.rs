--- conflicted
+++ resolved
@@ -228,14 +228,7 @@
 
 impl Bids {
     pub fn new(price: f64, qty: f64) -> Bids {
-<<<<<<< HEAD
-        Bids {
-            price,
-            qty,
-        }
-=======
         Bids { price, qty }
->>>>>>> 67611bf8
     }
 }
 
@@ -943,11 +936,7 @@
     pub open_time: i64,
 
     #[serde(rename = "T")]
-<<<<<<< HEAD
-    pub end_time: i64,
-=======
     pub close_time: i64,
->>>>>>> 67611bf8
 
     #[serde(rename = "s")]
     pub symbol: String,
