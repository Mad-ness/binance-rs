--- conflicted
+++ resolved
@@ -93,13 +93,10 @@
         self.connect_wss(WebsocketAPI::MultiStream.params(&endpoints.join("/")))
     }
 
-<<<<<<< HEAD
     pub fn connect_fake_multiple_streams(&mut self, endpoints: &[String]) -> Result<()> {
         self.connect_wss(WebsocketAPI::FakeMultiStream.params(&endpoints.join("/")))
     }
 
-=======
->>>>>>> 67611bf8
     fn connect_wss(&mut self, wss: String) -> Result<()> {
         let url = Url::parse(&wss)?;
         match connect(url) {
